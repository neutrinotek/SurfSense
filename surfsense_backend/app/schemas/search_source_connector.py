from datetime import datetime
import uuid
from typing import Dict, Any, Optional
from pydantic import BaseModel, field_validator
from .base import IDModel, TimestampModel
from app.db import SearchSourceConnectorType

class SearchSourceConnectorBase(BaseModel):
    name: str
    connector_type: SearchSourceConnectorType
    is_indexable: bool
    last_indexed_at: Optional[datetime] = None
    config: Dict[str, Any]
    
    @field_validator('config')
    @classmethod
    def validate_config_for_connector_type(cls, config: Dict[str, Any], values: Dict[str, Any]) -> Dict[str, Any]:
        connector_type = values.data.get('connector_type')
        
        if connector_type == SearchSourceConnectorType.SERPER_API:
            # For SERPER_API, only allow SERPER_API_KEY
            allowed_keys = ["SERPER_API_KEY"]
            if set(config.keys()) != set(allowed_keys):
                raise ValueError(f"For SERPER_API connector type, config must only contain these keys: {allowed_keys}")
            
            # Ensure the API key is not empty
            if not config.get("SERPER_API_KEY"):
                raise ValueError("SERPER_API_KEY cannot be empty")
            
        elif connector_type == SearchSourceConnectorType.TAVILY_API:
            # For TAVILY_API, only allow TAVILY_API_KEY
            allowed_keys = ["TAVILY_API_KEY"]
            if set(config.keys()) != set(allowed_keys):
                raise ValueError(f"For TAVILY_API connector type, config must only contain these keys: {allowed_keys}")
                
            # Ensure the API key is not empty
            if not config.get("TAVILY_API_KEY"):
                raise ValueError("TAVILY_API_KEY cannot be empty")
                
        elif connector_type == SearchSourceConnectorType.SLACK_CONNECTOR:
            # For SLACK_CONNECTOR, only allow SLACK_BOT_TOKEN
            allowed_keys = ["SLACK_BOT_TOKEN"]
            if set(config.keys()) != set(allowed_keys):
                raise ValueError(f"For SLACK_CONNECTOR connector type, config must only contain these keys: {allowed_keys}")

            # Ensure the bot token is not empty
            if not config.get("SLACK_BOT_TOKEN"):
                raise ValueError("SLACK_BOT_TOKEN cannot be empty")
            
        elif connector_type == SearchSourceConnectorType.NOTION_CONNECTOR:
            # For NOTION_CONNECTOR, only allow NOTION_INTEGRATION_TOKEN
            allowed_keys = ["NOTION_INTEGRATION_TOKEN"]
            if set(config.keys()) != set(allowed_keys):
                raise ValueError(f"For NOTION_CONNECTOR connector type, config must only contain these keys: {allowed_keys}")
            
            # Ensure the integration token is not empty
            if not config.get("NOTION_INTEGRATION_TOKEN"):
                raise ValueError("NOTION_INTEGRATION_TOKEN cannot be empty")
        
        elif connector_type == SearchSourceConnectorType.GITHUB_CONNECTOR:
            # For GITHUB_CONNECTOR, only allow GITHUB_PAT and repo_full_names
            allowed_keys = ["GITHUB_PAT", "repo_full_names"]
            if set(config.keys()) != set(allowed_keys):
                raise ValueError(f"For GITHUB_CONNECTOR connector type, config must only contain these keys: {allowed_keys}")
        
            # Ensure the token is not empty
            if not config.get("GITHUB_PAT"):
                raise ValueError("GITHUB_PAT cannot be empty")
            
<<<<<<< HEAD
            # Ensure the repo_full_names is present and is a non-empty list
            repo_full_names = config.get("repo_full_names")
            if not isinstance(repo_full_names, list) or not repo_full_names:
                raise ValueError("repo_full_names must be a non-empty list of strings")
=======
        elif connector_type == SearchSourceConnectorType.LINEAR_CONNECTOR:
            # For LINEAR_CONNECTOR, only allow LINEAR_API_KEY
            allowed_keys = ["LINEAR_API_KEY"]
            if set(config.keys()) != set(allowed_keys):
                raise ValueError(f"For LINEAR_CONNECTOR connector type, config must only contain these keys: {allowed_keys}")
        
            # Ensure the token is not empty
            if not config.get("LINEAR_API_KEY"):
                raise ValueError("LINEAR_API_KEY cannot be empty")
>>>>>>> 9e2948c1

        return config

class SearchSourceConnectorCreate(SearchSourceConnectorBase):
    pass

class SearchSourceConnectorUpdate(BaseModel):
    name: Optional[str] = None
    connector_type: Optional[SearchSourceConnectorType] = None
    is_indexable: Optional[bool] = None
    last_indexed_at: Optional[datetime] = None
    config: Optional[Dict[str, Any]] = None

class SearchSourceConnectorRead(SearchSourceConnectorBase, IDModel, TimestampModel):
    user_id: uuid.UUID

    class Config:
        from_attributes = True <|MERGE_RESOLUTION|>--- conflicted
+++ resolved
@@ -67,12 +67,10 @@
             if not config.get("GITHUB_PAT"):
                 raise ValueError("GITHUB_PAT cannot be empty")
             
-<<<<<<< HEAD
             # Ensure the repo_full_names is present and is a non-empty list
             repo_full_names = config.get("repo_full_names")
             if not isinstance(repo_full_names, list) or not repo_full_names:
                 raise ValueError("repo_full_names must be a non-empty list of strings")
-=======
         elif connector_type == SearchSourceConnectorType.LINEAR_CONNECTOR:
             # For LINEAR_CONNECTOR, only allow LINEAR_API_KEY
             allowed_keys = ["LINEAR_API_KEY"]
@@ -82,7 +80,6 @@
             # Ensure the token is not empty
             if not config.get("LINEAR_API_KEY"):
                 raise ValueError("LINEAR_API_KEY cannot be empty")
->>>>>>> 9e2948c1
 
         return config
 
