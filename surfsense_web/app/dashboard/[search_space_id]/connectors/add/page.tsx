"use client";
import {
<<<<<<< HEAD
	IconBrandDiscord,
	IconBrandGithub,
	IconBrandNotion,
	IconBrandSlack,
	IconBrandWindows,
	IconBrandZoom,
	IconChevronDown,
	IconChevronRight,
	IconLayoutKanban,
	IconLinkPlus,
	IconMail,
	IconTicket,
	IconWorldWww,
=======
  Collapsible,
  CollapsibleContent,
  CollapsibleTrigger,
} from "@/components/ui/collapsible";
import {
  IconBook,
  IconBrandDiscord,
  IconBrandGithub,
  IconBrandNotion,
  IconBrandSlack,
  IconBrandWindows,
  IconBrandZoom,
  IconChevronDown,
  IconChevronRight,
  IconMail,
  IconWorldWww,
  IconTicket,
  IconLayoutKanban,
  IconLinkPlus,
>>>>>>> fbb1263a
} from "@tabler/icons-react";
import { AnimatePresence, motion } from "framer-motion";
import Link from "next/link";
import { useParams } from "next/navigation";
import { useState } from "react";
import { Badge } from "@/components/ui/badge";
import { Button } from "@/components/ui/button";
import { Card, CardContent, CardFooter, CardHeader } from "@/components/ui/card";
import { Collapsible, CollapsibleContent, CollapsibleTrigger } from "@/components/ui/collapsible";

// Define the Connector type
interface Connector {
	id: string;
	title: string;
	description: string;
	icon: React.ReactNode;
	status: "available" | "coming-soon" | "connected";
}

interface ConnectorCategory {
	id: string;
	title: string;
	connectors: Connector[];
}

// Define connector categories and their connectors
const connectorCategories: ConnectorCategory[] = [
<<<<<<< HEAD
	{
		id: "search-engines",
		title: "Search Engines",
		connectors: [
			{
				id: "tavily-api",
				title: "Tavily API",
				description: "Search the web using the Tavily API",
				icon: <IconWorldWww className="h-6 w-6" />,
				status: "available",
			},
			{
				id: "linkup-api",
				title: "Linkup API",
				description: "Search the web using the Linkup API",
				icon: <IconLinkPlus className="h-6 w-6" />,
				status: "available",
			},
		],
	},
	{
		id: "team-chats",
		title: "Team Chats",
		connectors: [
			{
				id: "slack-connector",
				title: "Slack",
				description: "Connect to your Slack workspace to access messages and channels.",
				icon: <IconBrandSlack className="h-6 w-6" />,
				status: "available",
			},
			{
				id: "ms-teams",
				title: "Microsoft Teams",
				description: "Connect to Microsoft Teams to access your team's conversations.",
				icon: <IconBrandWindows className="h-6 w-6" />,
				status: "coming-soon",
			},
			{
				id: "discord-connector",
				title: "Discord",
				description: "Connect to Discord servers to access messages and channels.",
				icon: <IconBrandDiscord className="h-6 w-6" />,
				status: "available",
			},
		],
	},
	{
		id: "project-management",
		title: "Project Management",
		connectors: [
			{
				id: "linear-connector",
				title: "Linear",
				description: "Connect to Linear to search issues, comments and project data.",
				icon: <IconLayoutKanban className="h-6 w-6" />,
				status: "available",
			},
			{
				id: "jira-connector",
				title: "Jira",
				description: "Connect to Jira to search issues, tickets and project data.",
				icon: <IconTicket className="h-6 w-6" />,
				status: "available",
			},
		],
	},
	{
		id: "knowledge-bases",
		title: "Knowledge Bases",
		connectors: [
			{
				id: "notion-connector",
				title: "Notion",
				description: "Connect to your Notion workspace to access pages and databases.",
				icon: <IconBrandNotion className="h-6 w-6" />,
				status: "available",
			},
			{
				id: "github-connector",
				title: "GitHub",
				description: "Connect a GitHub PAT to index code and docs from accessible repositories.",
				icon: <IconBrandGithub className="h-6 w-6" />,
				status: "available",
			},
		],
	},
	{
		id: "communication",
		title: "Communication",
		connectors: [
			{
				id: "gmail",
				title: "Gmail",
				description: "Connect to your Gmail account to access emails.",
				icon: <IconMail className="h-6 w-6" />,
				status: "coming-soon",
			},
			{
				id: "zoom",
				title: "Zoom",
				description: "Connect to Zoom to access meeting recordings and transcripts.",
				icon: <IconBrandZoom className="h-6 w-6" />,
				status: "coming-soon",
			},
		],
	},
=======
  {
    id: "search-engines",
    title: "Search Engines",
    connectors: [
      {
        id: "tavily-api",
        title: "Tavily API",
        description: "Search the web using the Tavily API",
        icon: <IconWorldWww className="h-6 w-6" />,
        status: "available",
      },
      {
        id: "linkup-api",
        title: "Linkup API",
        description: "Search the web using the Linkup API",
        icon: <IconLinkPlus className="h-6 w-6" />,
        status: "available",
      },
    ],
  },
  {
    id: "team-chats",
    title: "Team Chats",
    connectors: [
      {
        id: "slack-connector",
        title: "Slack",
        description:
          "Connect to your Slack workspace to access messages and channels.",
        icon: <IconBrandSlack className="h-6 w-6" />,
        status: "available",
      },
      {
        id: "ms-teams",
        title: "Microsoft Teams",
        description:
          "Connect to Microsoft Teams to access your team's conversations.",
        icon: <IconBrandWindows className="h-6 w-6" />,
        status: "coming-soon",
      },
      {
        id: "discord-connector",
        title: "Discord",
        description:
          "Connect to Discord servers to access messages and channels.",
        icon: <IconBrandDiscord className="h-6 w-6" />,
        status: "available",
      },
    ],
  },
  {
    id: "project-management",
    title: "Project Management",
    connectors: [
      {
        id: "linear-connector",
        title: "Linear",
        description:
          "Connect to Linear to search issues, comments and project data.",
        icon: <IconLayoutKanban className="h-6 w-6" />,
        status: "available",
      },
      {
        id: "jira-connector",
        title: "Jira",
        description:
          "Connect to Jira to search issues, tickets and project data.",
        icon: <IconTicket className="h-6 w-6" />,
        status: "available",
      },
    ],
  },
  {
    id: "knowledge-bases",
    title: "Knowledge Bases",
    connectors: [
      {
        id: "notion-connector",
        title: "Notion",
        description:
          "Connect to your Notion workspace to access pages and databases.",
        icon: <IconBrandNotion className="h-6 w-6" />,
        status: "available",
      },
      {
        id: "github-connector",
        title: "GitHub",
        description:
          "Connect a GitHub PAT to index code and docs from accessible repositories.",
        icon: <IconBrandGithub className="h-6 w-6" />,
        status: "available",
      },
      {
        id: "confluence-connector",
        title: "Confluence",
        description:
          "Connect to Confluence to search pages, comments and documentation.",
        icon: <IconBook className="h-6 w-6" />,
        status: "available",
      },
    ],
  },
  {
    id: "communication",
    title: "Communication",
    connectors: [
      {
        id: "gmail",
        title: "Gmail",
        description: "Connect to your Gmail account to access emails.",
        icon: <IconMail className="h-6 w-6" />,
        status: "coming-soon",
      },
      {
        id: "zoom",
        title: "Zoom",
        description:
          "Connect to Zoom to access meeting recordings and transcripts.",
        icon: <IconBrandZoom className="h-6 w-6" />,
        status: "coming-soon",
      },
    ],
  },
>>>>>>> fbb1263a
];

// Animation variants
const fadeIn = {
	hidden: { opacity: 0 },
	visible: { opacity: 1, transition: { duration: 0.4 } },
};

const staggerContainer = {
	hidden: { opacity: 0 },
	visible: {
		opacity: 1,
		transition: {
			staggerChildren: 0.1,
		},
	},
};

const cardVariants = {
	hidden: { opacity: 0, y: 20 },
	visible: {
		opacity: 1,
		y: 0,
		transition: {
			type: "spring",
			stiffness: 260,
			damping: 20,
		},
	},
	hover: {
		scale: 1.02,
		boxShadow: "0 10px 15px -3px rgba(0, 0, 0, 0.1), 0 4px 6px -2px rgba(0, 0, 0, 0.05)",
		transition: {
			type: "spring",
			stiffness: 400,
			damping: 10,
		},
	},
};

export default function ConnectorsPage() {
	const params = useParams();
	const searchSpaceId = params.search_space_id as string;
	const [expandedCategories, setExpandedCategories] = useState<string[]>([
		"search-engines",
		"knowledge-bases",
		"project-management",
		"team-chats",
	]);

	const toggleCategory = (categoryId: string) => {
		setExpandedCategories((prev) =>
			prev.includes(categoryId) ? prev.filter((id) => id !== categoryId) : [...prev, categoryId]
		);
	};

	return (
		<div className="container mx-auto py-12 max-w-6xl">
			<motion.div
				initial={{ opacity: 0, y: 30 }}
				animate={{ opacity: 1, y: 0 }}
				transition={{
					duration: 0.6,
					ease: [0.22, 1, 0.36, 1],
				}}
				className="mb-12 text-center"
			>
				<h1 className="text-4xl font-bold tracking-tight bg-gradient-to-r from-indigo-500 to-purple-500 bg-clip-text text-transparent">
					Connect Your Tools
				</h1>
				<p className="text-muted-foreground mt-3 text-lg max-w-2xl mx-auto">
					Integrate with your favorite services to enhance your research capabilities.
				</p>
			</motion.div>

			<motion.div
				className="space-y-8"
				initial="hidden"
				animate="visible"
				variants={staggerContainer}
			>
				{connectorCategories.map((category) => (
					<motion.div
						key={category.id}
						variants={fadeIn}
						className="rounded-lg border bg-card text-card-foreground shadow-sm"
					>
						<Collapsible
							open={expandedCategories.includes(category.id)}
							onOpenChange={() => toggleCategory(category.id)}
							className="w-full"
						>
							<div className="flex items-center justify-between space-x-4 p-4">
								<h3 className="text-xl font-semibold">{category.title}</h3>
								<CollapsibleTrigger asChild>
									<Button variant="ghost" size="sm" className="w-9 p-0 hover:bg-muted">
										<motion.div
											animate={{
												rotate: expandedCategories.includes(category.id) ? 180 : 0,
											}}
											transition={{ duration: 0.3, ease: "easeInOut" }}
										>
											<IconChevronDown className="h-5 w-5" />
										</motion.div>
										<span className="sr-only">Toggle</span>
									</Button>
								</CollapsibleTrigger>
							</div>

							<CollapsibleContent>
								<AnimatePresence>
									<motion.div
										className="grid grid-cols-1 gap-6 sm:grid-cols-2 lg:grid-cols-3 p-4"
										variants={staggerContainer}
										initial="hidden"
										animate="visible"
										exit="hidden"
									>
										{category.connectors.map((connector) => (
											<motion.div
												key={connector.id}
												variants={cardVariants}
												whileHover="hover"
												className="col-span-1"
											>
												<Card className="h-full flex flex-col overflow-hidden border-transparent transition-all duration-200 hover:border-primary/50">
													<CardHeader className="flex-row items-center gap-4 pb-2">
														<div className="flex h-12 w-12 items-center justify-center rounded-lg bg-primary/10 dark:bg-primary/20">
															<motion.div
																whileHover={{ rotate: 5, scale: 1.1 }}
																className="text-primary"
															>
																{connector.icon}
															</motion.div>
														</div>
														<div>
															<div className="flex items-center gap-2">
																<h3 className="font-medium">{connector.title}</h3>
																{connector.status === "coming-soon" && (
																	<Badge
																		variant="outline"
																		className="text-xs bg-amber-100 dark:bg-amber-950 text-amber-800 dark:text-amber-300 border-amber-200 dark:border-amber-800"
																	>
																		Coming soon
																	</Badge>
																)}
																{connector.status === "connected" && (
																	<Badge
																		variant="outline"
																		className="text-xs bg-green-100 dark:bg-green-950 text-green-800 dark:text-green-300 border-green-200 dark:border-green-800"
																	>
																		Connected
																	</Badge>
																)}
															</div>
														</div>
													</CardHeader>

													<CardContent className="pb-4">
														<p className="text-sm text-muted-foreground">{connector.description}</p>
													</CardContent>

													<CardFooter className="mt-auto pt-2">
														{connector.status === "available" && (
															<Link
																href={`/dashboard/${searchSpaceId}/connectors/add/${connector.id}`}
																className="w-full"
															>
																<Button variant="default" className="w-full group">
																	<span>Connect</span>
																	<motion.div
																		className="ml-1"
																		initial={{ x: 0 }}
																		whileHover={{ x: 3 }}
																		transition={{
																			type: "spring",
																			stiffness: 400,
																			damping: 10,
																		}}
																	>
																		<IconChevronRight className="h-4 w-4" />
																	</motion.div>
																</Button>
															</Link>
														)}
														{connector.status === "coming-soon" && (
															<Button variant="outline" disabled className="w-full opacity-70">
																Coming Soon
															</Button>
														)}
														{connector.status === "connected" && (
															<Button
																variant="outline"
																className="w-full border-green-500 text-green-600 hover:bg-green-50 dark:hover:bg-green-950"
															>
																Manage
															</Button>
														)}
													</CardFooter>
												</Card>
											</motion.div>
										))}
									</motion.div>
								</AnimatePresence>
							</CollapsibleContent>
						</Collapsible>
					</motion.div>
				))}
			</motion.div>
		</div>
	);
}<|MERGE_RESOLUTION|>--- conflicted
+++ resolved
@@ -1,6 +1,7 @@
 "use client";
+
 import {
-<<<<<<< HEAD
+	IconBook,
 	IconBrandDiscord,
 	IconBrandGithub,
 	IconBrandNotion,
@@ -14,29 +15,8 @@
 	IconMail,
 	IconTicket,
 	IconWorldWww,
-=======
-  Collapsible,
-  CollapsibleContent,
-  CollapsibleTrigger,
-} from "@/components/ui/collapsible";
-import {
-  IconBook,
-  IconBrandDiscord,
-  IconBrandGithub,
-  IconBrandNotion,
-  IconBrandSlack,
-  IconBrandWindows,
-  IconBrandZoom,
-  IconChevronDown,
-  IconChevronRight,
-  IconMail,
-  IconWorldWww,
-  IconTicket,
-  IconLayoutKanban,
-  IconLinkPlus,
->>>>>>> fbb1263a
 } from "@tabler/icons-react";
-import { AnimatePresence, motion } from "framer-motion";
+import { AnimatePresence, motion, type Variants } from "framer-motion";
 import Link from "next/link";
 import { useParams } from "next/navigation";
 import { useState } from "react";
@@ -62,7 +42,6 @@
 
 // Define connector categories and their connectors
 const connectorCategories: ConnectorCategory[] = [
-<<<<<<< HEAD
 	{
 		id: "search-engines",
 		title: "Search Engines",
@@ -148,6 +127,13 @@
 				icon: <IconBrandGithub className="h-6 w-6" />,
 				status: "available",
 			},
+			{
+				id: "confluence-connector",
+				title: "Confluence",
+				description: "Connect to Confluence to search pages, comments and documentation.",
+				icon: <IconBook className="h-6 w-6" />,
+				status: "available",
+			},
 		],
 	},
 	{
@@ -170,131 +156,6 @@
 			},
 		],
 	},
-=======
-  {
-    id: "search-engines",
-    title: "Search Engines",
-    connectors: [
-      {
-        id: "tavily-api",
-        title: "Tavily API",
-        description: "Search the web using the Tavily API",
-        icon: <IconWorldWww className="h-6 w-6" />,
-        status: "available",
-      },
-      {
-        id: "linkup-api",
-        title: "Linkup API",
-        description: "Search the web using the Linkup API",
-        icon: <IconLinkPlus className="h-6 w-6" />,
-        status: "available",
-      },
-    ],
-  },
-  {
-    id: "team-chats",
-    title: "Team Chats",
-    connectors: [
-      {
-        id: "slack-connector",
-        title: "Slack",
-        description:
-          "Connect to your Slack workspace to access messages and channels.",
-        icon: <IconBrandSlack className="h-6 w-6" />,
-        status: "available",
-      },
-      {
-        id: "ms-teams",
-        title: "Microsoft Teams",
-        description:
-          "Connect to Microsoft Teams to access your team's conversations.",
-        icon: <IconBrandWindows className="h-6 w-6" />,
-        status: "coming-soon",
-      },
-      {
-        id: "discord-connector",
-        title: "Discord",
-        description:
-          "Connect to Discord servers to access messages and channels.",
-        icon: <IconBrandDiscord className="h-6 w-6" />,
-        status: "available",
-      },
-    ],
-  },
-  {
-    id: "project-management",
-    title: "Project Management",
-    connectors: [
-      {
-        id: "linear-connector",
-        title: "Linear",
-        description:
-          "Connect to Linear to search issues, comments and project data.",
-        icon: <IconLayoutKanban className="h-6 w-6" />,
-        status: "available",
-      },
-      {
-        id: "jira-connector",
-        title: "Jira",
-        description:
-          "Connect to Jira to search issues, tickets and project data.",
-        icon: <IconTicket className="h-6 w-6" />,
-        status: "available",
-      },
-    ],
-  },
-  {
-    id: "knowledge-bases",
-    title: "Knowledge Bases",
-    connectors: [
-      {
-        id: "notion-connector",
-        title: "Notion",
-        description:
-          "Connect to your Notion workspace to access pages and databases.",
-        icon: <IconBrandNotion className="h-6 w-6" />,
-        status: "available",
-      },
-      {
-        id: "github-connector",
-        title: "GitHub",
-        description:
-          "Connect a GitHub PAT to index code and docs from accessible repositories.",
-        icon: <IconBrandGithub className="h-6 w-6" />,
-        status: "available",
-      },
-      {
-        id: "confluence-connector",
-        title: "Confluence",
-        description:
-          "Connect to Confluence to search pages, comments and documentation.",
-        icon: <IconBook className="h-6 w-6" />,
-        status: "available",
-      },
-    ],
-  },
-  {
-    id: "communication",
-    title: "Communication",
-    connectors: [
-      {
-        id: "gmail",
-        title: "Gmail",
-        description: "Connect to your Gmail account to access emails.",
-        icon: <IconMail className="h-6 w-6" />,
-        status: "coming-soon",
-      },
-      {
-        id: "zoom",
-        title: "Zoom",
-        description:
-          "Connect to Zoom to access meeting recordings and transcripts.",
-        icon: <IconBrandZoom className="h-6 w-6" />,
-        status: "coming-soon",
-      },
-    ],
-  },
->>>>>>> fbb1263a
 ];
 
 // Animation variants
@@ -313,7 +174,7 @@
 	},
 };
 
-const cardVariants = {
+const cardVariants: Variants = {
 	hidden: { opacity: 0, y: 20 },
 	visible: {
 		opacity: 1,
